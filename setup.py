--- conflicted
+++ resolved
@@ -15,17 +15,13 @@
     'webob',
     'netCDF4',
     'mmi',
-<<<<<<< HEAD
     'scipy',
     'psutil',
     'iso8601',
-=======
-    #'scipy', 
     'scikit-image',
     #'six',   # not needed because you must have it system wide
     'Shapely',
     'psutil'
->>>>>>> 2595c80d
     ]
 
 if sys.version_info[0] < 3:
