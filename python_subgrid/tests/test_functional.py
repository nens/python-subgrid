--- conflicted
+++ resolved
@@ -508,15 +508,12 @@
             q = subgrid.get_nd('q').copy()
             print(q[1245])
 
-<<<<<<< HEAD
-=======
     @printinfo
     def test_testcase(self):
         with SubgridWrapper(mdu=self._mdu_path('testcase')) as subgrid:
             pass
         with SubgridWrapper(mdu=self._mdu_path('testcase')) as subgrid:
             pass
->>>>>>> 76706113
 
 
 # For Martijn
